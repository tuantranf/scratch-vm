{
    "rules": {
        "curly": [2, "multi-line"],
        "eol-last": [2],
        "indent": [2, 4],
        "quotes": [2, "single"],
        "linebreak-style": [2, "unix"],
        "max-len": [2, 80, 4],
        "semi": [2, "always"],
        "strict": [2, "never"],
<<<<<<< HEAD
        "no-console": [2, {"allow": ["log", "warn", "error"]}],
        "valid-jsdoc": ["error", {"requireReturn": false}]
=======
        "no-console": [2, {"allow": ["log", "warn", "error", "groupCollapsed", "groupEnd"]}]
>>>>>>> d17ffbb9
    },
    "env": {
        "node": true,
        "browser": true
    },
    "extends": "eslint:recommended"
}<|MERGE_RESOLUTION|>--- conflicted
+++ resolved
@@ -8,12 +8,8 @@
         "max-len": [2, 80, 4],
         "semi": [2, "always"],
         "strict": [2, "never"],
-<<<<<<< HEAD
-        "no-console": [2, {"allow": ["log", "warn", "error"]}],
+        "no-console": [2, {"allow": ["log", "warn", "error", "groupCollapsed", "groupEnd"]}],
         "valid-jsdoc": ["error", {"requireReturn": false}]
-=======
-        "no-console": [2, {"allow": ["log", "warn", "error", "groupCollapsed", "groupEnd"]}]
->>>>>>> d17ffbb9
     },
     "env": {
         "node": true,
